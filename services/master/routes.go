package master

import (
	"net/http"
	"time"

	"github.com/gin-contrib/cors"
	"github.com/gin-gonic/gin"
	c "github.com/sdslabs/gasper/services/master/controllers"
	m "github.com/sdslabs/gasper/services/master/middlewares"
	"github.com/sdslabs/gasper/types"
)

// ServiceName is the name of the current microservice
const ServiceName = types.Master

// NewService returns a new instance of the current microservice
func NewService() http.Handler {
	// router is the main routes handler for the current microservice package
	router := gin.Default()

	corsConfig := cors.Config{
		AllowMethods:     []string{"GET", "POST", "PUT", "PATCH", "DELETE"},
		AllowHeaders:     []string{"Origin", "Content-Length", "Content-Type", "Authorization", "Cookie", "Authorization-Type"},
		AllowCredentials: false,
		AllowAllOrigins:  true,
		MaxAge:           12 * time.Hour,
	}
	router.Use(cors.New(corsConfig))
	router.NoRoute(c.Handle404)

	// Bind frontend generated from https://github.com/sdslabs/SWS
	router.GET("", func(ctx *gin.Context) {
		ctx.Data(200, frontendBinder["index.html"].responseHeader, frontendBinder["index.html"].content)
	})
	for file, box := range frontendBinder {
		// A deep copy of the filename and the box is made because as the loop iterator traverses
		// all of the handler functions point to the last element of the map which is not correct
		// This is due to the iterator occupying a single instance of heap memory and all handler
		// functions pointing to that single heap memory instance
		// Making a deep copy makes separate clones of heap memory instances thereby preventing
		// the undesired override
		fileDeepCopy := file
		boxDeepCopy := box
		router.GET("/"+fileDeepCopy, func(ctx *gin.Context) {
			ctx.Data(200, boxDeepCopy.responseHeader, boxDeepCopy.content)
		})
	}

	auth := router.Group("/auth")
	{
<<<<<<< HEAD
		auth.POST("/login", m.FalconGuard(), m.Register, m.JWT.LoginHandler)
		auth.GET("/refresh", m.JWT.RefreshHandler)
=======
		auth.POST("/login", m.LoginHandler)
		auth.POST("/register", m.ValidateRegistration, c.Register)
		auth.GET("/refresh", m.RefreshHandler)
		auth.PUT("/revoke", c.RevokeToken)
>>>>>>> e2f7f19c
	}

	router.GET("/instances", m.AuthRequired(), c.FetchAllInstancesByUser)
	router.POST("/gctllogin", m.JWTGctl.MiddlewareFunc(), c.GctlLogin)

	app := router.Group("/apps")
	app.Use(m.AuthRequired())
	{
		app.POST("/:language", m.ValidateApplicationRequest, c.CreateApp)
		app.GET("", c.FetchAppsByUser)
		app.GET("/:app", m.IsAppOwner, c.GetApplicationInfo)
		app.PUT("/:app", m.IsAppOwner, c.UpdateAppByName)
		app.DELETE("/:app", m.IsAppOwner, c.DeleteApp)
		app.GET("/:app/logs", m.IsAppOwner, c.FetchAppLogs)
		app.PATCH("/:app/rebuild", m.IsAppOwner, c.RebuildApp)
		app.PATCH("/:app/transfer/:user", m.IsAppOwner, c.TransferApplicationOwnership)
		app.GET("/:app/term", m.IsAppOwner, c.DeployWebTerminal)
		app.GET("/:app/metrics", c.FetchMetrics)
	}

	db := router.Group("/dbs")
	db.Use(m.AuthRequired())
	{
		db.POST("/:database", m.ValidateDatabaseRequest, c.CreateDatabase)
		db.GET("", c.FetchDatabasesByUser)
		db.GET("/:db", m.IsDatabaseOwner, c.GetDatabaseInfo)
		db.DELETE("/:db", m.IsDatabaseOwner, c.DeleteDatabase)
		db.PATCH("/:db/transfer/:user", m.IsDatabaseOwner, c.TransferDatabaseOwnership)
	}

	user := router.Group("/user")
	user.Use(m.AuthRequired())
	{
		user.GET("", c.GetLoggedInUserInfo)
		user.PUT("/password", c.UpdatePassword)
		user.DELETE("", c.DeleteUser)
	}

	admin := router.Group("/admin")
	admin.Use(m.AuthRequired(), m.VerifyAdmin)
	{
		apps := admin.Group("/apps")
		{
			apps.GET("", c.GetAllApplications)
			apps.GET("/:app", c.GetApplicationInfo)
			apps.DELETE("/:app", c.DeleteApp)
		}
		dbs := admin.Group("/dbs")
		{
			dbs.GET("", c.GetAllDatabases)
			dbs.GET("/:db", c.GetDatabaseInfo)
			dbs.DELETE("/:db", c.DeleteDatabase)
		}
		users := admin.Group("/users")
		{
			users.GET("", c.GetAllUsers)
			users.GET("/:user", c.GetUserInfo)
			users.DELETE("/:user", c.DeleteUserByAdmin)
			users.PATCH("/:user/grant", c.GrantSuperuserPrivilege)
			users.PATCH("/:user/revoke", c.RevokeSuperuserPrivilege)
		}
		nodes := admin.Group("/nodes")
		{
			nodes.GET("", c.GetAllNodes)
			nodes.GET("/:type", c.GetNodesByName)
		}
	}

	return router
}<|MERGE_RESOLUTION|>--- conflicted
+++ resolved
@@ -49,15 +49,8 @@
 
 	auth := router.Group("/auth")
 	{
-<<<<<<< HEAD
 		auth.POST("/login", m.FalconGuard(), m.Register, m.JWT.LoginHandler)
 		auth.GET("/refresh", m.JWT.RefreshHandler)
-=======
-		auth.POST("/login", m.LoginHandler)
-		auth.POST("/register", m.ValidateRegistration, c.Register)
-		auth.GET("/refresh", m.RefreshHandler)
-		auth.PUT("/revoke", c.RevokeToken)
->>>>>>> e2f7f19c
 	}
 
 	router.GET("/instances", m.AuthRequired(), c.FetchAllInstancesByUser)
