package main

import (
	"net/http"
	"strings"
	"time"
	"fmt"

	"github.com/gin-gonic/gin"
	"github.com/sdslabs/SWS/lib/database"
	"github.com/sdslabs/SWS/lib/docker"
	"github.com/sdslabs/SWS/lib/utils"
	"github.com/sdslabs/SWS/services/dominus"
<<<<<<< HEAD
	"github.com/sdslabs/SWS/services/enrai"
=======
>>>>>>> bab74243
	"github.com/sdslabs/SWS/services/mongodb"
	"github.com/sdslabs/SWS/services/mysql"
	"github.com/sdslabs/SWS/services/node"
	"github.com/sdslabs/SWS/services/php"
	"github.com/sdslabs/SWS/services/python"

	sshserver "github.com/gliderlabs/ssh"
	"github.com/sdslabs/SWS/services/ssh"
	"github.com/sdslabs/SWS/services/static"
)

// UnivServer is used for handling all types of servers
type UnivServer struct {
	SSHServer  *sshserver.Server
	HTTPServer *http.Server
}

// Bind the services to the launchers
var launcherBindings = map[string]func(string, string) UnivServer{
<<<<<<< HEAD
	"ssh":   startSSHService,
	"mysql": startMySQLService,
	"app":   startAppService,
	"enrai": startEnraiService,
	"mongodb": startMongoDBService,
=======
	"ssh":     startSSHService,
	"mysql":   startMySQLService,
	"mongodb": startMongoDBService,
	"app":     startAppService,
>>>>>>> bab74243
}

// Bind services to routers here
var serviceBindings = map[string]*gin.Engine{
	"dominus": dominus.Router,
	"static":  static.Router,
	"php":     php.Router,
	"node":    node.Router,
	"python":  python.Router,
	"mysql":   mysql.Router,
	"mongodb": mongodb.Router,
}

func initHTTPServer(service, port string) UnivServer {
	server := &http.Server{
		Addr:         port,
		Handler:      serviceBindings[service],
		ReadTimeout:  5 * time.Second,
		WriteTimeout: 30 * time.Second,
	}

	return UnivServer{
		SSHServer:  nil,
		HTTPServer: server,
	}
}

func startMySQLService(service, port string) UnivServer {
	containers := docker.ListContainers()
	if !utils.Contains(containers, "/mysql") {
		fmt.Printf("No Mysql instance found in host. Building the instance.")
		containerID, err := database.SetupDBInstance("mysql")
		if err != nil {
			utils.Log("There was a problem deploying MySql service.", utils.ErrorTAG)
			utils.LogError(err)
		} else {
			utils.LogInfo("Container has been deployed with ID:\t%s \n", containerID)
		}
	} else {
		containerStatus, err := docker.InspectContainerState("/mysql")
		if err != nil {
			utils.Log("Error in fetching container state. Deleting container and deploying again.", utils.ErrorTAG)
			utils.LogError(err)
			err := docker.DeleteContainer("/mysql")
			if err != nil {
				utils.LogError(err)
			}
			containerID, err := database.SetupDBInstance("mysql")
			if err != nil {
				utils.Log("There was a problem deploying MySql service even after restart.", utils.ErrorTAG)
				utils.LogError(err)
			} else {
				utils.LogInfo("Container has been deployed with ID:\t%s \n", containerID)
			}
		}
		if containerStatus["Status"].(string) == "exited" {
			err := docker.StartContainer("mysql")
			if err != nil {
				utils.LogError(err)
			}
		}
	}
	server := initHTTPServer(service, port)
	return server
}

func startMongoDBService(service, port string) UnivServer {
	containers := docker.ListContainers()
	if !utils.Contains(containers, "/mongodb") {
		fmt.Printf("No MongoDB instance found in host. Building the instance.")
		containerID, err := database.SetupDBInstance("mongodb")
		if err != nil {
			fmt.Println("There was a problem deploying mongodb service.")
			fmt.Printf("ERROR:: %s\n", err.Error())
		} else {
			utils.LogInfo("Container has been deployed with ID:\t%s \n", containerID)
		}
	} else {
		containerStatus, err := docker.InspectContainerState("/mongodb")
		if err != nil {
			utils.Log("Error in fetching container state. Deleting container and deploying again.", utils.ErrorTAG)
			utils.LogError(err)
			err := docker.DeleteContainer("/mongodb")
			if err != nil {
				utils.LogError(err)
			}
			containerID, err := database.SetupDBInstance("mongodb")
			if err != nil {
				utils.Log("There was a problem deploying MySql service even after restart.", utils.ErrorTAG)
				utils.LogError(err)
			} else {
				utils.LogInfo("Container has been deployed with ID:\t%s \n", containerID)
			}
		}
		if containerStatus["Status"].(string) == "exited" {
			err := docker.StartContainer("mongodb")
			if err != nil {
				utils.LogError(err)
			}
		}
	}
	server := initHTTPServer(service, port)
	return server
}

<<<<<<< HEAD
=======

>>>>>>> bab74243
func startSSHService(service, port string) UnivServer {
	server, err := ssh.BuildSSHServer(service)
	if err != nil {
		utils.Log("There was a problem deploying SSH service. Make sure the address of Private Keys is correct in `config.json`.", utils.ErrorTAG)
		utils.LogError(err)
		return UnivServer{
			SSHServer:  nil,
			HTTPServer: nil,
		}
	}
	return UnivServer{
		SSHServer:  server,
		HTTPServer: nil,
	}
}

func startAppService(service, port string) UnivServer {
	server := initHTTPServer(service, port)
	return server
}

func startEnraiService(service, port string) UnivServer {
	server := enrai.BuildEnraiServer(service)
	return UnivServer{
		SSHServer:  nil,
		HTTPServer: server,
	}
}

// Launcher invokes the respective launcher functions for the services
func Launcher(service, port string) UnivServer {
	if strings.HasPrefix(service, "ssh") {
		return launcherBindings["ssh"](service, port)
	} else if strings.HasPrefix(service, "enrai") {
		return launcherBindings["enrai"](service, port)
	} else if strings.HasPrefix(service, "mysql") {
		return launcherBindings["mysql"](service, port)
	} else if strings.HasPrefix(service, "mongodb") {
		return launcherBindings["mongodb"](service, port)
	} else if service != "" {
		return launcherBindings["app"](service, port)
	}

	return UnivServer{
		SSHServer:  nil,
		HTTPServer: nil,
	}
}<|MERGE_RESOLUTION|>--- conflicted
+++ resolved
@@ -11,10 +11,7 @@
 	"github.com/sdslabs/SWS/lib/docker"
 	"github.com/sdslabs/SWS/lib/utils"
 	"github.com/sdslabs/SWS/services/dominus"
-<<<<<<< HEAD
 	"github.com/sdslabs/SWS/services/enrai"
-=======
->>>>>>> bab74243
 	"github.com/sdslabs/SWS/services/mongodb"
 	"github.com/sdslabs/SWS/services/mysql"
 	"github.com/sdslabs/SWS/services/node"
@@ -34,18 +31,11 @@
 
 // Bind the services to the launchers
 var launcherBindings = map[string]func(string, string) UnivServer{
-<<<<<<< HEAD
 	"ssh":   startSSHService,
 	"mysql": startMySQLService,
 	"app":   startAppService,
 	"enrai": startEnraiService,
 	"mongodb": startMongoDBService,
-=======
-	"ssh":     startSSHService,
-	"mysql":   startMySQLService,
-	"mongodb": startMongoDBService,
-	"app":     startAppService,
->>>>>>> bab74243
 }
 
 // Bind services to routers here
@@ -151,10 +141,6 @@
 	return server
 }
 
-<<<<<<< HEAD
-=======
-
->>>>>>> bab74243
 func startSSHService(service, port string) UnivServer {
 	server, err := ssh.BuildSSHServer(service)
 	if err != nil {
