--- conflicted
+++ resolved
@@ -4,6 +4,7 @@
 	"net/http"
 	"strings"
 	"time"
+	"fmt"
 
 	"github.com/gin-gonic/gin"
 	"github.com/sdslabs/SWS/lib/database"
@@ -63,13 +64,8 @@
 func startMySQLService(service, port string) UnivServer {
 	containers := docker.ListContainers()
 	if !utils.Contains(containers, "/mysql") {
-<<<<<<< HEAD
 		fmt.Printf("No Mysql instance found in host. Building the instance.")
 		containerID, err := database.SetupDBInstance("mysql")
-=======
-		utils.LogInfo("No Mysql instance found in host. Building the instance.")
-		containerID, err := database.SetupDBInstance()
->>>>>>> 83433f87
 		if err != nil {
 			utils.Log("There was a problem deploying MySql service.", utils.ErrorTAG)
 			utils.LogError(err)
@@ -85,7 +81,7 @@
 			if err != nil {
 				utils.LogError(err)
 			}
-			containerID, err := database.SetupDBInstance()
+			containerID, err := database.SetupDBInstance("mysql")
 			if err != nil {
 				utils.Log("There was a problem deploying MySql service even after restart.", utils.ErrorTAG)
 				utils.LogError(err)
@@ -113,12 +109,36 @@
 			fmt.Println("There was a problem deploying mongoDb service.")
 			fmt.Printf("ERROR:: %s\n", err.Error())
 		} else {
-			fmt.Printf("Container has been deployed with ID:\t%s \n", containerID)
+			utils.LogInfo("Container has been deployed with ID:\t%s \n", containerID)
+		}
+	} else {
+		containerStatus, err := docker.InspectContainerState("/mongodb")
+		if err != nil {
+			utils.Log("Error in fetching container state. Deleting container and deploying again.", utils.ErrorTAG)
+			utils.LogError(err)
+			err := docker.DeleteContainer("/mongodb")
+			if err != nil {
+				utils.LogError(err)
+			}
+			containerID, err := database.SetupDBInstance("mongoDb")
+			if err != nil {
+				utils.Log("There was a problem deploying MySql service even after restart.", utils.ErrorTAG)
+				utils.LogError(err)
+			} else {
+				utils.LogInfo("Container has been deployed with ID:\t%s \n", containerID)
+			}
+		}
+		if containerStatus["Status"].(string) == "exited" {
+			err := docker.StartContainer("mongodb")
+			if err != nil {
+				utils.LogError(err)
+			}
 		}
 	}
 	server := initHTTPServer(service, port)
 	return server
 }
+
 
 func startSSHService(service, port string) UnivServer {
 	server, err := ssh.BuildSSHServer(service)
