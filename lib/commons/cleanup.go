--- conflicted
+++ resolved
@@ -29,7 +29,6 @@
 	return docker.DeleteContainer(appName)
 }
 
-<<<<<<< HEAD
 // MysqlDatabaseCleanup cleans the database's space in the container
 func MysqlDatabaseCleanup(dbKey string) error {
 	dbName := strings.Split(dbKey, ":")[0]
@@ -41,19 +40,12 @@
 func MongoDatabaseCleanup(dbKey string) error {
 	dbName := strings.Split(dbKey, ":")[0]
 	dbUser := strings.Split(dbKey, ":")[1]
-	dbPass := strings.Split(dbKey, ":")[2]
-	return database.DeleteMongoDB(dbName, dbUser, dbPass)
-=======
-// DatabaseCleanup cleans the database's space in the container
-func DatabaseCleanup(dbKey string) error {
-	dbUser := strings.Split(dbKey, ":")[0]
-	dbName := strings.Split(dbKey, ":")[1]
-	return database.DeleteDB(dbName, dbUser)
->>>>>>> 83433f87
+	return database.DeleteMongoDB(dbName, dbUser)
 }
 
 // FullCleanup cleans the specified application's container and local storage
 func FullCleanup(instanceName, instanceType string) {
+	instanceType = strings.Split(instanceType, ":")[1]
 	switch instanceType {
 	case mongo.AppInstance:
 		{
@@ -71,18 +63,14 @@
 				utils.LogError(err)
 			}
 		}
-<<<<<<< HEAD
-	case "mysqldb":
+	case mongo.Mysql:
 		{
 			err := MysqlDatabaseCleanup(instanceName)
 			if err != nil {
 				utils.LogError(err)
 			}
 		}
-	case "mongoDb":
-=======
-	case mongo.DBInstance:
->>>>>>> 83433f87
+	case mongo.MongoDB:
 		{
 			err := MongoDatabaseCleanup(instanceName)
 			if err != nil {
@@ -98,17 +86,13 @@
 		"name":         instanceName,
 		"instanceType": instanceType,
 	})
-
+	instanceType = strings.Split(instanceType, ":")[1]
 	switch instanceType {
 	case mongo.AppInstance:
 		redis.RemoveApp(instanceName)
-<<<<<<< HEAD
-	case "mysqldb":
+	case mongo.Mysql:
 		redis.RemoveDB(instanceName)
-	case "mongoDb":
-=======
-	case mongo.DBInstance:
->>>>>>> 83433f87
+	case mongo.MongoDB:
 		redis.RemoveDB(instanceName)
 	}
 }