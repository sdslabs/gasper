--- conflicted
+++ resolved
@@ -1,7 +1,6 @@
 package database
 
 import (
-	"fmt"
 	"os"
 	"path/filepath"
 	"strings"
@@ -26,23 +25,15 @@
 		return "", types.NewResErr(500, "cannot setup client", err)
 	}
 
-<<<<<<< HEAD
-	dockerImage := utils.ServiceConfig[dbtype].(map[string]interface{})["image"].(string)
-	port := utils.ServiceConfig[dbtype].(map[string]interface{})["container_port"].(string)
-	env := utils.ServiceConfig[dbtype].(map[string]interface{})["env"].(map[string]interface{})
-=======
-	dockerImage := configs.ServiceConfig["mysql"].(map[string]interface{})["image"].(string)
-	port := configs.ServiceConfig["mysql"].(map[string]interface{})["container_port"].(string)
-	env := configs.ServiceConfig["mysql"].(map[string]interface{})["env"].(map[string]interface{})
-
->>>>>>> 83433f87
+	dockerImage := configs.ServiceConfig[dbtype].(map[string]interface{})["image"].(string)
+	port := configs.ServiceConfig[dbtype].(map[string]interface{})["container_port"].(string)
+	env := configs.ServiceConfig[dbtype].(map[string]interface{})["env"].(map[string]interface{})
 	storepath, _ := os.Getwd()
 	workdir := "/var/lib/mysql"
 	storedir := filepath.Join(storepath, "mysql-storage")
 
-<<<<<<< HEAD
 	if strings.Compare(dbtype,"mongoDb") == 0 {
-		workdir = "/var/lib/mongodb"
+		workdir = "/data/db"
 		storedir = filepath.Join(storepath, "mongodb-storage")
 	}
 	if strings.Compare(dbtype,"mysql") == 0 {
@@ -64,20 +55,7 @@
 			storedir,
 			env)
 	}
-	fmt.Println(containerID)
-	err = docker.StartContainer(dbctx, cli, containerID)
-=======
-	containerID, err := docker.CreateMysqlContainer(
-		ctx,
-		cli,
-		dockerImage,
-		port,
-		workdir,
-		storedir,
-		env)
-
 	err = docker.StartContainer(containerID)
->>>>>>> 83433f87
 	if err != nil {
 		return "", types.NewResErr(500, "container not started", err)
 	}
