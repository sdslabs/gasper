package mongo

<<<<<<< HEAD
const (
	// DBInstance is db instance type name in the instances collection
	DBInstance = "db"
=======
// Mysql is db instance type name for mysql database in the instances collection
const Mysql string = "mysql"

// MongoDB is db instance type name in the instances collection
const MongoDB string = "mongodb"

// DBInstance is db instance type name for mongo database in the instances collection
const DBInstance string = "database"
>>>>>>> bab74243

	// AppInstance is app instance type name in the instances collection
	AppInstance = "app"

	// MongoDB is db instance type name in the instances collection
    MongoDB = "mongodb"

	// InstanceCollection is the collection for all the instances
	InstanceCollection = "instances"

	// UserCollection is the collection for all users
	UserCollection = "users"
)<|MERGE_RESOLUTION|>--- conflicted
+++ resolved
@@ -1,19 +1,13 @@
 package mongo
 
-<<<<<<< HEAD
 const (
 	// DBInstance is db instance type name in the instances collection
 	DBInstance = "db"
-=======
-// Mysql is db instance type name for mysql database in the instances collection
-const Mysql string = "mysql"
+	// Mysql is db instance type name for mysql database in the instances collection
+	Mysql  = "mysql"
 
-// MongoDB is db instance type name in the instances collection
-const MongoDB string = "mongodb"
-
-// DBInstance is db instance type name for mongo database in the instances collection
-const DBInstance string = "database"
->>>>>>> bab74243
+	// MongoDB is db instance type name in the instances collection
+	MongoDB  = "mongodb"
 
 	// AppInstance is app instance type name in the instances collection
 	AppInstance = "app"
